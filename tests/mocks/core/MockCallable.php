--- conflicted
+++ resolved
@@ -17,25 +17,17 @@
 
 	public $get = '';
 
-<<<<<<< HEAD
 	public static $callStatic = [];
-=======
+
 	public $trace = array();
-
-	public static $callStatic = array();
->>>>>>> 5d9a06b8
 
 	public function __construct() {
 		$this->trace[] = array(__FUNCTION__, func_get_args());
 		$this->construct = func_get_args();
 	}
 
-<<<<<<< HEAD
 	public function __call($method, $params = []) {
-=======
-	public function __call($method, $params = array()) {
 		$this->trace[] = array(__FUNCTION__, func_get_args());
->>>>>>> 5d9a06b8
 		return $this->call = compact('method', 'params');
 	}
 
