{
    "name": "unionofrad/lithium",
    "description": "The core library of the Lithium PHP framework",
    "keywords": ["lithium", "li3", "framework"],
    "homepage": "http://li3.me",
    "license": "BSD-3-Clause",
    "type": "lithium-library",
    "authors": [
        {"name": "Union of RAD"},
        {"name": "The Community"}
    ],
    "support": {
        "stack overflow": "https://stackoverflow.com/tags/lithium",
        "irc": "irc://irc.freenode.org/li3"
    },
    "require": {
<<<<<<< HEAD
        "php": ">=5.6.0",
=======
        "php": ">=5.5.14 <7.0.0 || >=7.0.3",
>>>>>>> 9a916651
        "composer/installers": "1.*"
    },
    "require-dev": {
        "unionofrad/li3_fixtures": "1.1.*@dev"
    },
    "bin" : ["console/li3"]
}<|MERGE_RESOLUTION|>--- conflicted
+++ resolved
@@ -14,11 +14,7 @@
         "irc": "irc://irc.freenode.org/li3"
     },
     "require": {
-<<<<<<< HEAD
-        "php": ">=5.6.0",
-=======
-        "php": ">=5.5.14 <7.0.0 || >=7.0.3",
->>>>>>> 9a916651
+        "php": ">=5.6.0 <7.0.0 || >=7.0.3",
         "composer/installers": "1.*"
     },
     "require-dev": {
