--- conflicted
+++ resolved
@@ -48,16 +48,12 @@
 	}
 
 	public function testArchive() {
-<<<<<<< HEAD
-		$this->request->params['library'] = 'build_test';
-=======
 		$this->skipIf(
 			ini_get('phar.readonly') == '1',
 			'Skipped test {:class}::{:function}() - INI setting phar.readonly = On'
 		);
-
-		$this->request->params['library'] = 'app';
->>>>>>> 13c34ec7
+		
+		$this->request->params['library'] = 'build_test';
 		$app = new Library(array('request' => $this->request, 'classes' => $this->classes));
 
 		$expected = true;
@@ -74,6 +70,10 @@
 	}
 
 	public function testRunWithFullPaths() {
+		$this->skipIf(
+			!file_exists($this->_testPath . '/build_test.phar.gz'),
+			'Skipped test {:class}::{:function}() - depends on {:class}::testArchive()'
+		);
 		$this->request->params['library'] = 'build_test';
 		$app = new Library(array('request' => $this->request, 'classes' => $this->classes));
 
