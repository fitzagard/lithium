--- conflicted
+++ resolved
@@ -57,11 +57,7 @@
 	 * configuration settings.
 	 *
 	 * @param array $config Configurations, indexed by name
-<<<<<<< HEAD
 	 * @return object `Collection` of configurations
-=======
-	 * @return object         Collection of configurations
->>>>>>> 20dfbc09
 	 */
 	public static function config($config = null) {
 		if ($config && is_array($config)) {
@@ -89,19 +85,10 @@
 	}
 
 	/**
-<<<<<<< HEAD
 	 * Returns adapter class name for given `$name` configuration.
 	 *
-	 * @param  string $name Classname of adapter to load
-	 * @return object Adapter object
-=======
-	 * Returns adapter class name for given $name configuration.
-	 *
-	 * @param  string $library Dot-delimited location of library, in a format compatible
-	 *         with Libraries::locate().
-	 * @param  string $name  Classname of adapter to load.
+	 * @param  string $name Class name of adapter to load.
 	 * @return object  Adapter object.
->>>>>>> 20dfbc09
 	 */
 	public static function adapter($name = null) {
 		$config = static::_config($name);
@@ -128,13 +115,8 @@
 	 * & loaded, as well as having the memcache server up & available.
 	 *
 	 * @param string $name The cache configuration whose adapter will be checked
-<<<<<<< HEAD
 	 * @return mixed `True` if adapter is enabled, `false` if not. This method
 	 *         will return `null` if no configuration under the given `$name` exists.
-=======
-	 * @return boolean|null  True if adapter is enabled, false if not. This method will return
-	 *         null if no configuration under the given $name exists.
->>>>>>> 20dfbc09
 	 */
 	public static function enabled($name) {
 		return is_null(static::_config($name)) ? null : static::adapter($name)->enabled();
