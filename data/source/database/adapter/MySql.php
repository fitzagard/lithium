<?php
/**
 * Lithium: the most rad php framework
 *
 * @copyright     Copyright 2012, Union of RAD (http://union-of-rad.org)
 * @license       http://opensource.org/licenses/bsd-license.php The BSD License
 */

namespace lithium\data\source\database\adapter;

<<<<<<< HEAD
use \PDO;
use \PDOStatement;
use \PDOException;
=======
use PDO;
use PDOStatement;
use PDOException;
>>>>>>> b9934af9
use lithium\data\model\QueryException;

/**
 * Extends the `Database` class to implement the necessary SQL-formatting and resultset-fetching
 * features for working with MySQL databases.
 *
 * For more information on configuring the database connection, see the `__construct()` method.
 *
 * @see lithium\data\source\database\adapter\MySql::__construct()
 */
class MySql extends \lithium\data\source\Database {

	/**
	 * @var PDO
	 */
	public $connection;

	protected $_classes = array(
		'entity' => 'lithium\data\entity\Record',
		'set' => 'lithium\data\collection\RecordSet',
		'relationship' => 'lithium\data\model\Relationship',
		'result' => 'lithium\data\source\database\adapter\my_sql\Result'
	);

	/**
	 * MySQL column type definitions.
	 *
	 * @var array
	 */
	protected $_columns = array(
		'primary_key' => array('name' => 'NOT NULL AUTO_INCREMENT'),
		'string' => array('name' => 'varchar', 'length' => 255),
		'text' => array('name' => 'text'),
		'integer' => array('name' => 'int', 'length' => 11, 'formatter' => 'intval'),
		'float' => array('name' => 'float', 'formatter' => 'floatval'),
		'datetime' => array('name' => 'datetime', 'format' => 'Y-m-d H:i:s', 'formatter' => 'date'),
		'timestamp' => array(
			'name' => 'timestamp', 'format' => 'Y-m-d H:i:s', 'formatter' => 'date'
		),
		'time' => array('name' => 'time', 'format' => 'H:i:s', 'formatter' => 'date'),
		'date' => array('name' => 'date', 'format' => 'Y-m-d', 'formatter' => 'date'),
		'binary' => array('name' => 'blob'),
		'boolean' => array('name' => 'tinyint', 'length' => 1)
	);

	/**
	 * Pair of opening and closing quote characters used for quoting identifiers in queries.
	 *
	 * @var array
	 */
	protected $_quotes = array('`', '`');

	/**
	 * MySQL-specific value denoting whether or not table aliases should be used in DELETE and
	 * UPDATE queries.
	 *
	 * @var boolean
	 */
	protected $_useAlias = true;

	/**
	 * Constructs the MySQL adapter and sets the default port to 3306.
	 *
	 * @see lithium\data\source\Database::__construct()
	 * @see lithium\data\Source::__construct()
	 * @see lithium\data\Connections::add()
	 * @param array $config Configuration options for this class. For additional configuration,
	 *        see `lithium\data\source\Database` and `lithium\data\Source`. Available options
	 *        defined by this class:
	 *        - `'database'`: The name of the database to connect to. Defaults to 'lithium'.
	 *        - `'host'`: The IP or machine name where MySQL is running, followed by a colon,
	 *          followed by a port number or socket. Defaults to `'localhost:3306'`.
	 *        - `'persistent'`: If a persistent connection (if available) should be made.
	 *          Defaults to true.
	 *
	 * Typically, these parameters are set in `Connections::add()`, when adding the adapter to the
	 * list of active connections.
	 */
	public function __construct(array $config = array()) {
		$defaults = array('host' => 'localhost:3306', 'encoding' => null);
		parent::__construct($config + $defaults);
	}

	/**
	 * Check for required PHP extension, or supported database feature.
	 *
	 * @param string $feature Test for support for a specific feature, i.e. `"transactions"` or
	 *               `"arrays"`.
	 * @return boolean Returns `true` if the particular feature (or if MySQL) support is enabled,
	 *         otherwise `false`.
	 */
	public static function enabled($feature = null) {
		if (!$feature) {
			return extension_loaded('pdo_mysql');
		}
		$features = array(
			'arrays' => false,
			'transactions' => false,
			'booleans' => true,
			'relationships' => true
		);
		return isset($features[$feature]) ? $features[$feature] : null;
	}

	/**
	 * Connects to the database using the options provided to the class constructor.
	 *
	 * @return boolean Returns `true` if a database connection could be established, otherwise
	 *         `false`.
	 */
	public function connect() {
		$config = $this->_config;
		$this->_isConnected = false;
		$host = $config['host'];

		if (!$config['database']) {
			return false;
		}

		$options = array(
			PDO::ATTR_PERSISTENT => $config['persistent'],
			PDO::ATTR_ERRMODE => PDO::ERRMODE_EXCEPTION
		);

		try {
			list($host, $port) = array(1 => "3306") + explode(':', $host);
			$dsn = sprintf("mysql:host=%s;port=%s;dbname=%s", $host, $port, $config['database']);
			$this->connection = new PDO($dsn, $config['login'], $config['password'], $options);
		} catch (PDOException $e) {
			return false;
		}

		$this->_isConnected = true;

		if ($config['encoding']) {
			$this->encoding($config['encoding']);
		}

		$info = $this->connection->getAttribute(PDO::ATTR_SERVER_VERSION);

		$this->_useAlias = (boolean) version_compare($info, "4.1", ">=");
		return $this->_isConnected;
	}

	/**
	 * Disconnects the adapter from the database.
	 *
	 * @return boolean True on success, else false.
	 */
	public function disconnect() {
		if ($this->_isConnected) {
			unset($this->connection);
			$this->_isConnected = false;
			return true;
		}
		return true;
	}

	/**
	 * Returns the list of tables in the currently-connected database.
	 *
	 * @param string $model The fully-name-spaced class name of the model object making the request.
	 * @return array Returns an array of sources to which models can connect.
	 * @filter This method can be filtered.
	 */
	public function sources($model = null) {
		$_config = $this->_config;
		$params = compact('model');

		return $this->_filter(__METHOD__, $params, function($self, $params) use ($_config) {
			$name = $self->name($_config['database']);

			if (!$result = $self->invokeMethod('_execute', array("SHOW TABLES FROM {$name};"))) {
				return null;
			}
			$sources = array();

			while ($data = $result->next()) {
				$sources[] = array_shift($data);
			}
			return $sources;
		});
	}

	/**
	 * Gets the column schema for a given MySQL table.
	 *
	 * @param mixed $entity Specifies the table name for which the schema should be returned, or
	 *        the class name of the model object requesting the schema, in which case the model
	 *        class will be queried for the correct table name.
	 * @param array $meta
	 * @return array Returns an associative array describing the given table's schema, where the
	 *         array keys are the available fields, and the values are arrays describing each
	 *         field, containing the following keys:
	 *         - `'type'`: The field type name
	 * @filter This method can be filtered.
	 */
	public function describe($entity, array $meta = array()) {
		$params = compact('entity', 'meta');
		return $this->_filter(__METHOD__, $params, function($self, $params) {
			extract($params);

			$name = $self->invokeMethod('_entityName', array($entity, array('quoted' => true)));
			$columns = $self->read("DESCRIBE {$name}", array('return' => 'array', 'schema' => array(
				'field', 'type', 'null', 'key', 'default', 'extra'
			)));
			$fields = array();

			foreach ($columns as $column) {
				$match = $self->invokeMethod('_column', array($column['type']));

				$fields[$column['field']] = $match + array(
					'null'     => ($column['null'] == 'YES' ? true : false),
					'default'  => $column['default']
				);
			}
			return $fields;
		});
	}

	/**
	 * Gets or sets the encoding for the connection.
	 *
	 * @param $encoding
	 * @return mixed If setting the encoding; returns true on success, else false.
	 *         When getting, returns the encoding.
	 */
	public function encoding($encoding = null) {
		$encodingMap = array('UTF-8' => 'utf8');

		if (empty($encoding)) {
			$query = $this->connection->query("SHOW VARIABLES LIKE 'character_set_client'");
			$encoding = $query->fetchColumn(1);
			return ($key = array_search($encoding, $encodingMap)) ? $key : $encoding;
		}
		$encoding = isset($encodingMap[$encoding]) ? $encodingMap[$encoding] : $encoding;
		try {
			$this->connection->exec("SET NAMES '$encoding'");
			return true;
		} catch (PDOException $e) {
			return false;
		}
	}

	/**
	 * Converts a given value into the proper type based on a given schema definition.
	 *
	 * @see lithium\data\source\Database::schema()
	 * @param mixed $value The value to be converted. Arrays will be recursively converted.
	 * @param array $schema Formatted array from `lithium\data\source\Database::schema()`
	 * @return mixed Value with converted type.
	 */
	public function value($value, array $schema = array()) {
		if (($result = parent::value($value, $schema)) !== null) {
			return $result;
		}
		return $this->connection->quote((string) $value);
	}

	/**
	 * In cases where the query is a raw string (as opposed to a `Query` object), to database must
	 * determine the correct column names from the result resource.
	 *
	 * @param mixed $query
	 * @param resource $resource
	 * @param object $context
	 * @return array
	 */
	public function schema($query, $resource = null, $context = null) {
		if (is_object($query)) {
			return parent::schema($query, $resource, $context);
		}

		$result = array();
		$count = $resource->resource()->columnCount();

		for ($i = 0; $i < $count; $i++) {
			$meta = $resource->resource()->getColumnMeta($i);
			$result[] = $meta['name'];
		}
		return $result;
	}

	/**
	 * Retrieves database error message and error code.
	 *
	 * @return array
	 */
	public function error() {
		if ($error = $this->connection->errorInfo()) {
			return array($error[1], $error[2]);
		}
		return null;
	}

	public function alias($alias, $context) {
		if ($context->type() == 'update' || $context->type() == 'delete') {
			return;
		}
		return parent::alias($alias, $context);
	}

	/**
	 * @todo Eventually, this will need to rewrite aliases for DELETE and UPDATE queries, same with
	 *       order().
	 * @param string $conditions
	 * @param string $context
	 * @param array $options
	 * @return void
	 */
	public function conditions($conditions, $context, array $options = array()) {
		return parent::conditions($conditions, $context, $options);
	}

	/**
	 * Execute a given query.
 	 *
 	 * @see lithium\data\source\Database::renderCommand()
	 * @param string $sql The sql string to execute
	 * @param array $options Available options:
	 *        - 'buffered': If set to `false` uses mysql_unbuffered_query which
	 *          sends the SQL query query to MySQL without automatically fetching and buffering the
	 *          result rows as `mysql_query()` does (for less memory usage).
	 * @return resource Returns the result resource handle if the query is successful.
	 * @filter
	 */
	protected function _execute($sql, array $options = array()) {
		$defaults = array('buffered' => true);
		$options += $defaults;
		$this->connection->exec("USE  `{$this->_config['database']}`");

		$conn = $this->connection;

		$params = compact('sql', 'options');

		return $this->_filter(__METHOD__, $params, function($self, $params) use ($conn) {
			$sql = $params['sql'];
			$options = $params['options'];

			$conn->setAttribute(PDO::MYSQL_ATTR_USE_BUFFERED_QUERY, $options['buffered']);

			if (!($resource = $conn->query($sql)) instanceof PDOStatement) {
				list($code, $error) = $self->error();
				throw new QueryException("{$sql}: {$error}", $code);
			}
			return $self->invokeMethod('_instance', array('result', compact('resource')));
		});
	}

	protected function _results($results) {
		/* @var $results PDOStatement */
		$numFields = $results->columnCount();
		$index = $j = 0;

		while ($j < $numFields) {
			$column = $results->getColumnMeta($j);
			$name = $column['name'];
			$table = $column['table'];
			$this->map[$index++] = empty($table) ? array(0, $name) : array($table, $name);
			$j++;
		}
	}

	/**
	 * Gets the last auto-generated ID from the query that inserted a new record.
	 *
	 * @param object $query The `Query` object associated with the query which generated
	 * @return mixed Returns the last inserted ID key for an auto-increment column or a column
	 *         bound to a sequence.
	 */
	protected function _insertId($query) {
		$resource = $this->_execute('SELECT LAST_INSERT_ID() AS insertID');
		list($id) = $resource->next();
		return ($id && $id !== '0') ? $id : null;
	}

	/**
	 * Converts database-layer column types to basic types.
	 *
	 * @param string $real Real database-layer column type (i.e. `"varchar(255)"`)
	 * @return array Column type (i.e. "string") plus 'length' when appropriate.
	 */
	protected function _column($real) {
		if (is_array($real)) {
			return $real['type'] . (isset($real['length']) ? "({$real['length']})" : '');
		}

		if (!preg_match('/(?P<type>\w+)(?:\((?P<length>[\d,]+)\))?/', $real, $column)) {
			return $real;
		}
		$column = array_intersect_key($column, array('type' => null, 'length' => null));

		if (isset($column['length']) && $column['length']) {
			$length = explode(',', $column['length']) + array(null, null);
			$column['length'] = $length[0] ? intval($length[0]) : null;
			$length[1] ? $column['precision'] = intval($length[1]) : null;
		}

		switch (true) {
			case in_array($column['type'], array('date', 'time', 'datetime', 'timestamp')):
				return $column;
			case ($column['type'] == 'tinyint' && $column['length'] == '1'):
			case ($column['type'] == 'boolean'):
				return array('type' => 'boolean');
			break;
			case (strpos($column['type'], 'int') !== false):
				$column['type'] = 'integer';
			break;
			case (strpos($column['type'], 'char') !== false || $column['type'] == 'tinytext'):
				$column['type'] = 'string';
			break;
			case (strpos($column['type'], 'text') !== false):
				$column['type'] = 'text';
			break;
			case (strpos($column['type'], 'blob') !== false || $column['type'] == 'binary'):
				$column['type'] = 'binary';
			break;
			case preg_match('/float|double|decimal/', $column['type']):
				$column['type'] = 'float';
			break;
			default:
				$column['type'] = 'text';
			break;
		}
		return $column;
	}
}

?><|MERGE_RESOLUTION|>--- conflicted
+++ resolved
@@ -8,15 +8,9 @@
 
 namespace lithium\data\source\database\adapter;
 
-<<<<<<< HEAD
-use \PDO;
-use \PDOStatement;
-use \PDOException;
-=======
 use PDO;
 use PDOStatement;
 use PDOException;
->>>>>>> b9934af9
 use lithium\data\model\QueryException;
 
 /**
