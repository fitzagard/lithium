--- conflicted
+++ resolved
@@ -65,81 +65,15 @@
 	 * Generates random bytes for use in UUIDs and password salts, using
 	 * (when available) a cryptographically strong random number generator.
 	 *
-<<<<<<< HEAD
 	 * @deprecated Replaced by `lithium\security\Random::generate()`.
-=======
-	 * ```
-	 * $bits = String::random(8); // 64 bits
-	 * $hex = bin2hex($bits); // [0-9a-f]+
-	 * ```
-	 *
-	 * Optionally base64-encodes the resulting random string per the following. The
-	 * alphabet used by `base64_encode()` is different than the one we should be using.
-	 * When considering the meaty part of the resulting string, however, a bijection
-	 * allows to go the from one to another. Given that we're working on random bytes, we
-	 * can use safely use `base64_encode()` without losing any entropy.
-	 *
->>>>>>> 62258f70
 	 * @param integer $bytes The number of random bytes to generate.
 	 * @param array $options
 	 * @return string Returns a string of random bytes.
 	 */
 	public static function random($bytes, array $options = array()) {
-<<<<<<< HEAD
 		$message  = "lithium\util\String::random() has been deprecated in favor of ";
 		$message .= "lithium\security\Random::generate().";
 		trigger_error($message, E_USER_DEPRECATED);
-=======
-		$defaults = array('encode' => null);
-		$options += $defaults;
-
-		$source = static::$_source ?: static::_source();
-		$result = $source($bytes);
-
-		if ($options['encode'] !== static::ENCODE_BASE_64) {
-			return $result;
-		}
-		return strtr(rtrim(base64_encode($result), '='), '+', '.');
-	}
-
-	/**
-	 * Initializes `String::$_source` using the best available random number generator.
-	 *
-	 * When available, `/dev/urandom` and COM gets used on *nix and
-	 * [Windows systems](http://msdn.microsoft.com/en-us/library/aa388182%28VS.85%29.aspx?ppud=4),
-	 * respectively.
-	 *
-	 * If all else fails, a Mersenne Twister gets used. (Strictly
-	 * speaking, this fallback is inadequate, but good enough.)
-	 *
-	 * Note: Users restricting path access through the `open_basedir` INI setting,
-	 * will need to include `/dev/urandom` into the list of allowed paths, as this
-	 * method might read from `/dev/urandom`.
-	 *
-	 * @see lithium\util\String::$_source
-	 * @return \Closure Returns a closure containing a random number generator.
-	 */
-	protected static function _source() {
-		switch (true) {
-			case isset(static::$_source):
-				return static::$_source;
-			case is_readable('/dev/urandom') && $fp = fopen('/dev/urandom', 'rb'):
-				return static::$_source = function($bytes) use (&$fp) {
-					return fread($fp, $bytes);
-				};
-			case class_exists('COM', false):
-				try {
-					$com = new COM('CAPICOM.Utilities.1');
-					return static::$_source = function($bytes) use ($com) {
-						return base64_decode($com->GetRandom($bytes, 0));
-					};
-				} catch (Exception $e) {
-				}
-			default:
-				return static::$_source = function($bytes) {
-					$rand = '';
->>>>>>> 62258f70
-
 		return Random::generate($bytes, $options);
 	}
 
